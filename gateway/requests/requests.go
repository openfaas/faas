--- conflicted
+++ resolved
@@ -33,14 +33,12 @@
 	// Secrets list of secrets to be made available to function
 	Secrets []string `json:"secrets"`
 
-<<<<<<< HEAD
 	// Mounts to be mounted by the container running the function
 	Mounts []mount.Mount `json:"mounts,omitempty"`
-=======
+
 	// Labels are metadata for functions which may be used by the
 	// back-end for making scheduling or routing decisions
 	Labels *map[string]string `json:"labels"`
->>>>>>> 533118ad
 }
 
 // DeleteFunctionRequest delete a deployed function

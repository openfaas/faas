--- conflicted
+++ resolved
@@ -35,13 +35,10 @@
 
 	// Mounts to be mounted by the container running the function
 	Mounts []mount.Mount `json:"mounts,omitempty"`
-<<<<<<< HEAD
-=======
-
-	// Labels are metadata for functions which may be used by the
+	
+        // Labels are metadata for functions which may be used by the
 	// back-end for making scheduling or routing decisions
 	Labels *map[string]string `json:"labels"`
->>>>>>> 4cbadd9f
 }
 
 // DeleteFunctionRequest delete a deployed function

package handlers

import (
	"context"
	"encoding/base64"
	"encoding/json"
	"errors"
	"fmt"
	"io/ioutil"
	"log"
	"net/http"
	"strings"
	"time"

	"github.com/docker/distribution/reference"
	"github.com/docker/docker/api/types"
	"github.com/docker/docker/api/types/swarm"
	"github.com/docker/docker/client"
	"github.com/docker/docker/registry"
<<<<<<< HEAD

=======
	"github.com/openfaas/faas/gateway/metrics"
	"github.com/openfaas/faas/gateway/requests"
>>>>>>> 4cbadd9f
)

var linuxOnlyConstraints = []string{"node.platform.os == linux"}

// MakeNewFunctionHandler creates a new function (service) inside the swarm network.
func MakeNewFunctionHandler(metricsOptions metrics.MetricOptions, c *client.Client, maxRestarts uint64, restartDelay time.Duration) http.HandlerFunc {
	return func(w http.ResponseWriter, r *http.Request) {
		defer r.Body.Close()
		body, _ := ioutil.ReadAll(r.Body)

		request := requests.CreateFunctionRequest{}
		err := json.Unmarshal(body, &request)
		if err != nil {
			log.Println("Error parsing request:", err)
			w.WriteHeader(http.StatusBadRequest)
			return
		}

		fmt.Println(request)

		// TODO: review why this was here... debugging?
		// w.WriteHeader(http.StatusNotImplemented)

		options := types.ServiceCreateOptions{}
		if len(request.RegistryAuth) > 0 {
			auth, err := BuildEncodedAuthConfig(request.RegistryAuth, request.Image)
			if err != nil {
				log.Println("Error building registry auth configuration:", err)
				w.WriteHeader(http.StatusBadRequest)
				w.Write([]byte("Invalid registry auth"))
				return
			}
			options.EncodedRegistryAuth = auth
		}
		spec := makeSpec(&request, maxRestarts, restartDelay)

		response, err := c.ServiceCreate(context.Background(), spec, options)
		if err != nil {
			log.Println("Error creating service:", err)
			w.WriteHeader(http.StatusBadRequest)
			w.Write([]byte("Deployment error: " + err.Error()))
			return
		}
		log.Println(response.ID, response.Warnings)
	}
}

func makeSpec(request *requests.CreateFunctionRequest, maxRestarts uint64, restartDelay time.Duration) swarm.ServiceSpec {
	constraints := []string{}
	if request.Constraints != nil && len(request.Constraints) > 0 {
		constraints = request.Constraints
	} else {
		constraints = linuxOnlyConstraints
	}
	labels := map[string]string{"function": "true"}
	if request.Labels != nil {
		for k, v := range *request.Labels {
			labels[k] = v
		}
	}

	nets := []swarm.NetworkAttachmentConfig{
		{Target: request.Network},
	}

	spec := swarm.ServiceSpec{
		TaskTemplate: swarm.TaskSpec{
			RestartPolicy: &swarm.RestartPolicy{
				MaxAttempts: &maxRestarts,
				Condition:   swarm.RestartPolicyConditionAny,
				Delay:       &restartDelay,
			},
			ContainerSpec: swarm.ContainerSpec{
				Image:  request.Image,
<<<<<<< HEAD
				Labels: map[string]string{"function": "true"},
				Mounts: request.Mounts,
=======
				Mounts: request.Mounts,
				Labels: labels,
>>>>>>> 4cbadd9f
			},
			Networks: nets,
			Placement: &swarm.Placement{
				Constraints: constraints,
			},
		},
		Annotations: swarm.Annotations{
			Name:   request.Service,
			Labels: labels,
		},
	}

	// TODO: request.EnvProcess should only be set if it's not nil, otherwise we override anything in the Docker image already
	env := buildEnv(request.EnvProcess, request.EnvVars)

	if len(env) > 0 {
		spec.TaskTemplate.ContainerSpec.Env = env
	}

	return spec
}

func buildEnv(envProcess string, envVars map[string]string) []string {
	var env []string
	if len(envProcess) > 0 {
		env = append(env, fmt.Sprintf("fprocess=%s", envProcess))
	}
	for k, v := range envVars {
		env = append(env, fmt.Sprintf("%s=%s", k, v))
	}
	return env
}

// BuildEncodedAuthConfig for private registry
func BuildEncodedAuthConfig(basicAuthB64 string, dockerImage string) (string, error) {
	// extract registry server address
	distributionRef, err := reference.ParseNormalizedNamed(dockerImage)
	if err != nil {
		return "", err
	}
	repoInfo, err := registry.ParseRepositoryInfo(distributionRef)
	if err != nil {
		return "", err
	}
	// extract registry user & password
	user, password, err := userPasswordFromBasicAuth(basicAuthB64)
	if err != nil {
		return "", err
	}
	// build encoded registry auth config
	buf, err := json.Marshal(types.AuthConfig{
		Username:      user,
		Password:      password,
		ServerAddress: repoInfo.Index.Name,
	})
	if err != nil {
		return "", err
	}
	return base64.URLEncoding.EncodeToString(buf), nil
}

func userPasswordFromBasicAuth(basicAuthB64 string) (string, string, error) {
	c, err := base64.StdEncoding.DecodeString(basicAuthB64)
	if err != nil {
		return "", "", err
	}
	cs := string(c)
	s := strings.IndexByte(cs, ':')
	if s < 0 {
		return "", "", errors.New("Invalid basic auth")
	}
	return cs[:s], cs[s+1:], nil
}<|MERGE_RESOLUTION|>--- conflicted
+++ resolved
@@ -17,12 +17,8 @@
 	"github.com/docker/docker/api/types/swarm"
 	"github.com/docker/docker/client"
 	"github.com/docker/docker/registry"
-<<<<<<< HEAD
-
-=======
 	"github.com/openfaas/faas/gateway/metrics"
 	"github.com/openfaas/faas/gateway/requests"
->>>>>>> 4cbadd9f
 )
 
 var linuxOnlyConstraints = []string{"node.platform.os == linux"}
@@ -97,13 +93,8 @@
 			},
 			ContainerSpec: swarm.ContainerSpec{
 				Image:  request.Image,
-<<<<<<< HEAD
-				Labels: map[string]string{"function": "true"},
-				Mounts: request.Mounts,
-=======
 				Mounts: request.Mounts,
 				Labels: labels,
->>>>>>> 4cbadd9f
 			},
 			Networks: nets,
 			Placement: &swarm.Placement{
